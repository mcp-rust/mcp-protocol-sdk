[package]
name = "mcp-protocol-sdk"
version = "0.2.3"
edition = "2021"
rust-version = "1.75"  # Minimum stable Rust version
authors = ["MCP Rust Contributors <mcp-rust@users.noreply.github.com>"]
description = "Production-ready Rust SDK for the Model Context Protocol (MCP) with multiple transport support"
license = "MIT"
repository = "https://github.com/mcp-rust/mcp-protocol-sdk"
keywords = ["mcp", "ai", "protocol", "jsonrpc", "llm"]
categories = ["api-bindings", "network-programming", "development-tools", "asynchronous"]
readme = "README.md"
homepage = "https://mcp-rust.github.io/mcp-protocol-sdk/"
documentation = "https://docs.rs/mcp-protocol-sdk"
exclude = [
    "target/",
    ".github/",
    "docs/",
    "benches/",
    "scripts/",
    "*.md",
    "Makefile",
    "deny.toml",
    "clippy.toml",
    "rustfmt.toml"
]

[lib]
name = "mcp_protocol_sdk"
path = "src/lib.rs"

[dependencies]
# Async runtime
tokio = { version = "1.40", features = ["full"] }
tokio-stream = { version = "0.1", features = ["sync"], optional = true }
futures = { version = "0.3", optional = true }
async-trait = "0.1.83"

# Serialization
serde = { version = "1.0", features = ["derive"] }
serde_json = "1.0"

# HTTP client/server
<<<<<<< HEAD
reqwest = { version = "0.11", features = ["json", "stream"], optional = true }
axum = { version = "0.8", optional = true }
=======
reqwest = { version = "0.12", features = ["json", "stream"], optional = true }
axum = { version = "0.7", optional = true }
>>>>>>> b4c71a89
tower = { version = "0.5", optional = true }
tower-http = { version = "0.6", features = ["cors"], optional = true }

# WebSocket support
tokio-tungstenite = { version = "0.20", optional = true }
futures-util = { version = "0.3", optional = true }

# Utilities
uuid = { version = "1.11", features = ["v4", "serde"] }
url = "2.5"
thiserror = "2.0"
tracing = "0.1"
tracing-subscriber = { version = "0.3", optional = true }
chrono = { version = "0.4", features = ["serde"], optional = true }
fastrand = { version = "2.0", optional = true }

# Schema validation
jsonschema = { version = "0.17", optional = true }

# Note: Process support is built into modern tokio (tokio::process)
# No additional dependencies needed for stdio transport

[dev-dependencies]
tokio-test = "0.4"
tempfile = "3.8"
criterion = "0.6"
pretty_assertions = "1.4"
chrono = { version = "0.4", features = ["serde"] }

[features]
default = ["stdio", "tracing-subscriber"]
full = ["stdio", "http", "websocket", "validation", "tracing-subscriber", "chrono"]
stdio = []  # Uses tokio::process from main tokio crate
http = ["axum", "tower", "tower-http", "reqwest", "chrono", "tokio-stream", "futures", "fastrand"]
websocket = ["tokio-tungstenite", "http", "futures", "futures-util"]
validation = ["jsonschema"]

[[example]]
name = "simple_server"
path = "examples/simple_server.rs"
required-features = ["stdio", "tracing-subscriber"]

[[example]]
name = "echo_server"
path = "examples/echo_server.rs"
required-features = ["stdio", "tracing-subscriber"]

[[example]]
name = "client_example"
path = "examples/client_example.rs"
required-features = ["stdio"]

[[example]]
name = "database_server"
path = "examples/database_server.rs"
required-features = ["stdio", "tracing-subscriber"]

[[example]]
name = "http_server"
path = "examples/http_server.rs"
required-features = ["http"]

[[example]]
name = "http_client"
path = "examples/http_client.rs"
required-features = ["http"]

[[example]]
name = "websocket_server"
path = "examples/websocket_server.rs"
required-features = ["websocket"]

[[example]]
name = "websocket_client"
path = "examples/websocket_client.rs"
required-features = ["websocket"]

[package.metadata.docs.rs]
all-features = true
rustdoc-args = ["--cfg", "docsrs"]<|MERGE_RESOLUTION|>--- conflicted
+++ resolved
@@ -41,13 +41,8 @@
 serde_json = "1.0"
 
 # HTTP client/server
-<<<<<<< HEAD
-reqwest = { version = "0.11", features = ["json", "stream"], optional = true }
+reqwest = { version = "0.12", features = ["json", "stream"], optional = true }
 axum = { version = "0.8", optional = true }
-=======
-reqwest = { version = "0.12", features = ["json", "stream"], optional = true }
-axum = { version = "0.7", optional = true }
->>>>>>> b4c71a89
 tower = { version = "0.5", optional = true }
 tower-http = { version = "0.6", features = ["cors"], optional = true }
 
